--- conflicted
+++ resolved
@@ -25,12 +25,7 @@
 // Method to retrieve access token (bearer token)
 // This method can only be called once
 //
-<<<<<<< HEAD
-func (c *Client) RetrieveBearerToken(authorizationCode string) (*BearerToken, error) {
-=======
 func (c *Client) RetrieveBearerToken(authorizationCode string, redirectURI string) (*BearerToken, error) {
-	log.Println("Entering RetrieveBearerToken ")
->>>>>>> 1a64b352
 	client := &http.Client{}
 	data := url.Values{}
 	//set parameters
